{
  "name": "Robot256Lib",
<<<<<<< HEAD
  "version": "0.17.4",
=======
  "version": "0.18.5",
>>>>>>> 126ebfa1
  "title": "Robot256's Library",
  "author": "robot256",
  "contact": "",
  "homepage": "",
  "description": "Utilities used in many of my mods bundled into one package.",
  "factorio_version": "0.18",
  "dependencies": ["base >= 0.18.0"]
}<|MERGE_RESOLUTION|>--- conflicted
+++ resolved
@@ -1,15 +1,11 @@
 {
   "name": "Robot256Lib",
-<<<<<<< HEAD
-  "version": "0.17.4",
-=======
-  "version": "0.18.5",
->>>>>>> 126ebfa1
+  "version": "0.17.5",
   "title": "Robot256's Library",
   "author": "robot256",
   "contact": "",
-  "homepage": "",
+  "homepage": "https://github.com/robot256/Robot256Lib",
   "description": "Utilities used in many of my mods bundled into one package.",
-  "factorio_version": "0.18",
-  "dependencies": ["base >= 0.18.0"]
+  "factorio_version": "0.17",
+  "dependencies": ["base >= 0.17.0"]
 }
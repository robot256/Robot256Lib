--- conflicted
+++ resolved
@@ -1,46 +1,25 @@
 ---------------------------------------------------------------------------------------------------
-<<<<<<< HEAD
+Version: 0.17.5
+Date: 2020-05-28
+  Bugfixes:
+    - Empty or invalid inventories return nil instead of empty arrays.
+    - Preserve flags on carriage replacement: minable, destructible, operable, rotatable, enable_logistics_while_moving.
+---------------------------------------------------------------------------------------------------
 Version: 0.17.4
 Date: 2020-05-26
   Bugfixes:
     - Fixed what should be the last accidental global references, when creating item request proxies.
 ---------------------------------------------------------------------------------------------------
 Version: 0.17.3
-=======
-Version: 0.18.5
-Date: 2020-05-28
-  Bugfixes:
-    - Empty or invalid inventories return nil instead of empty arrays.
-    - Preserve flags on carriage replacement: minable, destructible, operable, rotatable, enable_logistics_while_moving.
----------------------------------------------------------------------------------------------------
-Version: 0.18.4
-Date: 2020-05-26
-  Bugfixes:
-    - Should be the last accidental global reference.
----------------------------------------------------------------------------------------------------
-Version: 0.18.3
->>>>>>> 126ebfa1
 Date: 2020-05-23
   Bugfixes:
     - Fixed even more accidental global references.
 ---------------------------------------------------------------------------------------------------
-<<<<<<< HEAD
 Version: 0.1.2
-=======
-Version: 0.2.1
->>>>>>> 126ebfa1
 Date: 2020-05-23
   Bugfixes:
     - Fixed some accidental global references and dangling variables.
 ---------------------------------------------------------------------------------------------------
-<<<<<<< HEAD
-=======
-Version: 0.2.0
-Date: 2020-01-23
-  Changes:
-    - Update for Factorio 0.18.
----------------------------------------------------------------------------------------------------
->>>>>>> 126ebfa1
 Version: 0.1.1
 Date: 2020-01-23
   Features:
